--- conflicted
+++ resolved
@@ -25,11 +25,8 @@
 import retrofit.http.GET
 import retrofit.http.POST
 import retrofit.http.Path
-<<<<<<< HEAD
 import retrofit.http.QueryMap
-=======
 import retrofit.http.Streaming
->>>>>>> 8c069b8a
 
 /**
  * Interface for interacting with a Jenkins Service via Xml
